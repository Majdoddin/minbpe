--- conflicted
+++ resolved
@@ -6,35 +6,23 @@
 
 AFAIK most research on LLM tokenization is focused on boosting the speed, so this work is somehow unique in (also) improving the compression.
 
-<<<<<<< HEAD
-**The Greedy tokenizer is near optimal**
-=======
 ### The Greedy tokenizer is almost optimal
 
->>>>>>> 7fcc3e47
 Selecting the optimal tokenization vocabulary for a given training text, can be modelled as an Integer Linear Programming (ILP) problem, where the vocab tokens should give a minimal (in number of tokens) tokenization of the (chunks of the) training text.
 
 To measure the the compression efficiency of the Greedy Tokenizer, I have implemented an ILP Tokenizer using the CA-SAT solver of Google's or-tools. Surprisingly, it turns out that the Greedy Tokenizer is within 1% of the optimal solution.
 
 The ILP Tokenizer can be used as an independent tokenizer, although it takes longer to train (within 1-2% of optimal solution on 1MB training text takes ~15 min. on 48 CPU cores). If you have already a vocabulary, you can warm-start the ILP Tokenizer with you vocab, to see how optimal it is, and to optimize it further.
 
-<<<<<<< HEAD
 **What is the problem with BPE?**
 The purpose of tokenization is to compress the text, so the LLM can be fed with larger texts. But how good is BPE in compressing?
-=======
-### What is the problem with BPE?
->>>>>>> 7fcc3e47
 
 To take a token in the vocab, not just its frequency, but also its length is important. Because its contribution to the compression is freq * length.
 
 BPE does subsequent merges of the most frequent pairs in the vocab. Now, suppose token "nevertheless" has a high (freq * length) in the training text, and BPE has done the merges th->X1, X1e->X2 and le->X3, but it does not merge X2X3, because "thele" is not frequent in the training text. So the following merges cannot result in token "nevertheless", just because some part of it is infrequent ☹️
 
-<<<<<<< HEAD
-**How does the Greedy Tokenizer work?**
-=======
 
 ### How does the Greedy Tokenizer work?
->>>>>>> 7fcc3e47
 After splitting the text using a regular expression into chunks, all the chunk substrings are taken as tokens. After an initial pruning of infrequent tokens, the vocab is initialized with all single byte tokens. Then iteratively, a token is added to the vocab, if it shortens the tokenization of the training text (with the current vocab) the most. And tokens are removed from vocab, if they do not contribute enough any more.
 
 This needs special data structures to run efficiently, and extra care should be given to avoid endless loops of additions/removals.
@@ -47,14 +35,9 @@
 
 The same algorithm is used by the Greedy Tokenizer.
 
-<<<<<<< HEAD
-**Comparison**
-The table below shows the compression rate of the three tokenizers, on training and test text. We define the compression rate as
-=======
 ## Comparison
 
 The table below shows the compression rate of the three tokenizers, on training text and by tokenizing a test text. We define the compression rate as
->>>>>>> 7fcc3e47
 
 (number of tokens in the tokenization of the text) / (length of text in bytes).
 
